import matplotlib.pyplot as plt
import numpy as np
import importlib

class PixelPicker:
    # When plotting in matplotlib the OFFSET is used with image extent
    OFFSET = 0.5
    MARKERSIZE = 1

    def __init__(self, figure, lines, radius, pick_button, erase_button, reset_button, is_interpolation_used, xys):
        self.xys = xys
        self.previous_xy = None
        self.figure = figure
        self.axs = figure.get_axes()
        self.pick_button = pick_button
        self.erase_button = erase_button
        self.reset_button = reset_button
        self.is_interpolation_used = is_interpolation_used
        self.radius = radius
        self.x_min, self.x_max, self.y_max, self.y_min = [int(val + self.OFFSET) for val in
                                                          self.axs[0].get_images()[0].get_extent()]

        # Draw must be called in order to update the marker size properly
        self._render()
        self.lines = lines
        self._update_marker_size()
        self._draw_picked_pixels()

        # Callbacks
        self.cid = figure.canvas.mpl_connect('button_press_event', self._on_click)
        self.cidmotion = figure.canvas.mpl_connect('motion_notify_event', self._on_motion)
        self.cidrealease = figure.canvas.mpl_connect('button_release_event', self._on_release)
        self.axs[0].callbacks.connect('xlim_changed', self._update_marker_size)
        self.axs[0].callbacks.connect('ylim_changed', self._update_marker_size)

    def _update_marker_size(self, axes=None):
        ppd = 72. / self.axs[0].figure.dpi
        trans = self.axs[0].transData.transform
        for line in self.lines:
            size = ((trans((1, self.MARKERSIZE)) - trans((0, 0))) * ppd)[1]
            line.set_markersize(abs(size))
        self._render()

    def _on_click(self, event):
        # print('click', event)
        if self._valid_pick_event(event):
            # Hand mouse cursor = 0, arrow = 1, cross = 2
            self.figure.canvas.toolbar.set_cursor(0)
            self.previous_xy = (int(round(event.xdata)), int(round(event.ydata)))
            self._add_rectangle(event)
        elif self._valid_erase_event(event):
            # Hand mouse cursor = 0, arrow = 1, cross = 2
            self.figure.canvas.toolbar.set_cursor(0)
            self.previous_xy = (int(round(event.xdata)), int(round(event.ydata)))
            self._remove_rectangle(event)
        elif self._valid_reset_event(event):
            self.xys = set()
            self._draw_picked_pixels()

    def _on_motion(self, event):
        # print('motion', event)
        if self._valid_pick_event(event):
            self._add_rectangle(event)
            self.previous_xy = (int(round(event.xdata)), int(round(event.ydata)))
        elif self._valid_erase_event(event):
            self._remove_rectangle(event)
            self.previous_xy = (int(round(event.xdata)), int(round(event.ydata)))

    def _on_release(self, event):
        # print('relese', event)
        if self._valid_pick_event(event):
            self.figure.canvas.toolbar.set_cursor(1)
        if self._valid_erase_event(event):
            self.figure.canvas.toolbar.set_cursor(1)

    def _valid_pick_event(self, event):
        return (
                event.inaxes in self.axs
                # Right button pressed
                and event.button == self.pick_button
                # No tool is active
                and self.figure.canvas.manager.toolbar._active is None
                # Cursor inside image
                and any([axes.get_images()[0].contains(event)[0] for axes in self.axs])
        )

    def _valid_erase_event(self, event):
        return (
                event.inaxes in self.axs
                # Right button pressed
                and event.button == self.erase_button
                # No tool is active
                and self.figure.canvas.manager.toolbar._active is None
                # Cursor inside image
                and any([axes.get_images()[0].contains(event)[0] for axes in self.axs])
        )

    def _valid_reset_event(self, event):
        return (
                event.inaxes in self.axs
                # Right button pressed
                and event.button == self.reset_button
                # No tool is active
                and self.figure.canvas.manager.toolbar._active is None
                # Cursor inside image
                and any([axes.get_images()[0].contains(event)[0] for axes in self.axs])
        )

    @staticmethod
    def _get_interpolated_xy(xy, previous_xy):
        interpolated_xy = set()
        is_not_inverted = abs(xy[0] - previous_xy[0]) >= abs(xy[1] - previous_xy[1])
        xy = xy if is_not_inverted else (xy[1], xy[0])
        previous_xy = previous_xy if is_not_inverted else (previous_xy[1], previous_xy[0])
        dx = xy[0] - previous_xy[0]
        dy = xy[1] - previous_xy[1]
        for x in range(previous_xy[0], xy[0], -1 if previous_xy[0] > xy[0] else 1):
            y = previous_xy[1] + dy * (x - previous_xy[0]) / dx
            interpolated_xy.add((int(round(x if is_not_inverted else y)), int(round(y if is_not_inverted else x))))
        return interpolated_xy

    def _get_xys_from_event(self, event):
        xys = set()
        xy = (int(round(event.xdata)), int(round(event.ydata)))
        xys.add(xy)
        if self.is_interpolation_used:
            xys.update(self._get_interpolated_xy(xy, self.previous_xy))

        rounding_xys = set()
        if self.radius > 0:
            for xy in xys:
                xo, yo = xy
                for x in range(max(xo - self.radius, self.x_min), min(xo + self.radius + 1, self.x_max)):
                    for y in range(max(yo - self.radius, self.y_min), min(yo + self.radius + 1, self.y_max)):
                        # In circle
                        if (x - xo) ** 2 + (y - yo) ** 2 <= self.radius ** 2:
                            rounding_xys.add((x, y))

        return xys.union(rounding_xys)

    def _add_rectangle(self, event):
        xys_to_add = self._get_xys_from_event(event).difference(self.xys)
        if len(xys_to_add) > 0:
            self.xys.update(xys_to_add)
            self._draw_picked_pixels()

    def _remove_rectangle(self, event):
        xys_to_remove = self._get_xys_from_event(event).intersection(self.xys)
        if len(xys_to_remove) > 0:
            self.xys = self.xys.difference(xys_to_remove)
            self._draw_picked_pixels()

    def _draw_picked_pixels(self):
        if len(self.xys) > 0:
            xs, ys = zip(*self.xys)
        else:
            xs = ys = []
        for line in self.lines:
            line.set_data(xs, ys)
        self._render()

    def _render(self):
        self.figure.canvas.draw_idle()

    def get_pixels(self):
        return list(self.xys)

    def clear(self):
        for line in self.lines:
            line.set_data([], [])
        self._render()


def gui(picker):
    import tkinter as tk

    gui_window = tk.Tk()
    gui_window.title("Pixel picker")
    tk.Label(gui_window, text="Radius").grid(row=0, pady=4)
    e1 = tk.Entry(gui_window)
    e1.insert(10, picker.radius)
    e1.grid(row=0, column=1)

    def change_radius():
        picker.radius = int(e1.get())

    def reset_xys():
        picker.xys = set()
        picker._draw_picked_pixels()

    tk.Button(gui_window,
        text='Set Radius',
        command=change_radius).grid(row=2, column=0, sticky=tk.W, pady=4, padx=4)
    tk.Button(gui_window,
        text='Reset pixels',
        command=reset_xys).grid(row=2, column=2, sticky=tk.W, pady=4, padx=4)
    tk.Button(gui_window,
        text='Get pixels',
        command=gui_window.quit).grid(row=2, column=3, sticky=tk.W, pady=4, padx=4)
    gui_window.mainloop()


def ui(picker):
    continue_picking = True
    while continue_picking:
        result = input("Press enter to stop picking pixels or choose a pixel radius: ")
        if result == "":
            continue_picking  = False
            break
        elif result.isdigit():
            picker.radius = int(result)
        else:
            print("Unknown command")


def pick_pixels(class_num=0, radius=8, color=(1, 0, 0, 0.5),
                pick_button=1, erase_button=3, reset_button=2,
<<<<<<< HEAD
                is_interpolation_used=True, use_gui=True):
=======
                is_interpolation_used=True, picked_coordinates=tuple()):
>>>>>>> cad186d8
    """

    :param class_num: Number of the class
    :param radius: Radius of the drawing circle (0 = 1 pixel)
    :param color: Color of the painted pixels
    :param pick_button: 1 = left click, 2 = middle click, 3 = right click, None = no button
    :param erase_button: 1 = left click, 2 = middle click, 3 = right click, None = no button
    :param reset_button: 1 = left click, 2 = middle click, 3 = right click, None = no button
    :param is_interpolation_used: True = Interpolates points in between when moving mouse too fast, False = No interpolation
    :param picked_coordinates: Already picked coordinates. Format: Class number and after that pixel x and y coordinates
    as tuples inside a list or tuple
    :return: Class number and after that pixel x and y coordinates as tuples inside a list
    """
    fig = list(map(plt.figure, plt.get_fignums()))[0]
    lines = []

    # The first value of the picked_coordinates is probably a class_num, let's ommit that
    xys = set(picked_coordinates[1:])

    for axes in fig.get_axes():
        line, = axes.plot([], [], linestyle="none", marker='s', markersize=1, color=color)
        lines.append(line)

<<<<<<< HEAD
    picker = PixelPicker(fig, lines, radius, pick_button, erase_button, reset_button, is_interpolation_used)

    if use_gui and importlib.util.find_spec("tkinter"):
        gui(picker)
    else:
        if not importlib.util.find_spec("tkinter"):
            print("Tkinter not installed. Using command line interface.")
        ui(picker)

=======
    picker = PixelPicker(fig, lines, radius, pick_button, erase_button, reset_button, is_interpolation_used, xys)
    while continue_picking:
        result = input("Press enter to stop picking pixels or choose a pixel radius: ")
        if result == "":
            continue_picking  = False
            break
        elif result.isdigit():
            picker.radius = int(result)
        else:
            print("Unknown command")
    #input("Press enter to stop picking pixels ")
>>>>>>> cad186d8
    pixels = [class_num] + picker.get_pixels()
    picker.clear()
    return pixels if len(pixels) > 1 else []


def generate_random_image(loc, title, h=600, w=600, old_ax=None):
    img = (np.random.standard_normal([h, w, 3]) * 255).astype(np.uint8)
    ax = plt.subplot(loc) if old_ax is None else plt.subplot(loc, sharex=old_ax, sharey=old_ax)
    ax.set_adjustable('box')
    plt.title(title)
    plt.axis('off')
    plt.imshow(img)
    return ax


def generate_test_figure():
    plt.figure(1, figsize=(8, 10))
    plt.clf()
    plt.ion()
    ax = generate_random_image(211, "Test 1")
    generate_random_image(212, "Test 2", old_ax=ax)
    plt.tight_layout()
    plt.show()


if __name__ == '__main__':
    generate_test_figure()
    pixels = pick_pixels()
    print("Number of pixels picked:", len(pixels))<|MERGE_RESOLUTION|>--- conflicted
+++ resolved
@@ -215,11 +215,7 @@
 
 def pick_pixels(class_num=0, radius=8, color=(1, 0, 0, 0.5),
                 pick_button=1, erase_button=3, reset_button=2,
-<<<<<<< HEAD
-                is_interpolation_used=True, use_gui=True):
-=======
-                is_interpolation_used=True, picked_coordinates=tuple()):
->>>>>>> cad186d8
+                is_interpolation_used=True, picked_coordinates=tuple(), use_gui=True):
     """
 
     :param class_num: Number of the class
@@ -231,6 +227,7 @@
     :param is_interpolation_used: True = Interpolates points in between when moving mouse too fast, False = No interpolation
     :param picked_coordinates: Already picked coordinates. Format: Class number and after that pixel x and y coordinates
     as tuples inside a list or tuple
+    :param use_gui: True = Use graphical ui if tkinter is installed, False = use command line option
     :return: Class number and after that pixel x and y coordinates as tuples inside a list
     """
     fig = list(map(plt.figure, plt.get_fignums()))[0]
@@ -243,8 +240,7 @@
         line, = axes.plot([], [], linestyle="none", marker='s', markersize=1, color=color)
         lines.append(line)
 
-<<<<<<< HEAD
-    picker = PixelPicker(fig, lines, radius, pick_button, erase_button, reset_button, is_interpolation_used)
+    picker = PixelPicker(fig, lines, radius, pick_button, erase_button, reset_button, is_interpolation_used, xys)
 
     if use_gui and importlib.util.find_spec("tkinter"):
         gui(picker)
@@ -253,19 +249,6 @@
             print("Tkinter not installed. Using command line interface.")
         ui(picker)
 
-=======
-    picker = PixelPicker(fig, lines, radius, pick_button, erase_button, reset_button, is_interpolation_used, xys)
-    while continue_picking:
-        result = input("Press enter to stop picking pixels or choose a pixel radius: ")
-        if result == "":
-            continue_picking  = False
-            break
-        elif result.isdigit():
-            picker.radius = int(result)
-        else:
-            print("Unknown command")
-    #input("Press enter to stop picking pixels ")
->>>>>>> cad186d8
     pixels = [class_num] + picker.get_pixels()
     picker.clear()
     return pixels if len(pixels) > 1 else []
